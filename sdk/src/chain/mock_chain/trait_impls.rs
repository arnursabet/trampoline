use std::prelude::v1::*;
use super::genesis_info::genesis_event;
use crate::chain::mock_chain::MAX_CYCLES;
use crate::chain::*;
use crate::contract::generator::{
    CellQuery, CellQueryAttribute, QueryProvider, QueryStatement, TransactionProvider,
};
use crate::contract::schema::{BytesConversion, JsonByteConversion, MolConversion};
use crate::types::query::*;


use ckb_always_success_script::ALWAYS_SUCCESS;
use ckb_jsonrpc_types::TransactionView as JsonTransaction;
use ckb_traits::{CellDataProvider, HeaderProvider};
use ckb_types::{
    bytes::Bytes,
    core::{
        cell::{CellMeta, CellMetaBuilder},
        HeaderView,
    },
    packed::{Byte32, CellOutput, OutPoint},
};
use std::cell::RefCell;

impl CellDataProvider for MockChain {
    // load Cell Data
    fn load_cell_data(&self, cell: &CellMeta) -> Option<Bytes> {
        cell.mem_cell_data
            .as_ref()
            .map(|data| Bytes::from(data.to_vec()))
            .or_else(|| self.get_cell_data(&cell.out_point))
    }

    fn get_cell_data(&self, out_point: &OutPoint) -> Option<Bytes> {
        self.cells
            .get(out_point)
            .map(|(_, data)| Bytes::from(data.to_vec()))
    }

    fn get_cell_data_hash(&self, out_point: &OutPoint) -> Option<Byte32> {
        self.cells
            .get(out_point)
            .map(|(_, data)| CellOutput::calc_data_hash(data))
    }
}

impl HeaderProvider for MockChain {
    // load header
    fn get_header(&self, block_hash: &Byte32) -> Option<HeaderView> {
        self.headers.get(block_hash).cloned()
    }
}

pub struct MockChainTxProvider {
    pub chain: RefCell<MockChain>,
}

impl MockChainTxProvider {
    pub fn new(chain: MockChain) -> Self {
        Self {
            chain: RefCell::new(chain),
        }
    }
}

impl TransactionProvider for MockChainTxProvider {
    fn send_tx(&self, tx: JsonTransaction) -> Option<ckb_jsonrpc_types::Byte32> {
        let mut chain = self.chain.borrow_mut();
        let inner_tx = tx.inner;
        let inner_tx = ckb_types::packed::Transaction::from(inner_tx);
        let converted_tx_view = inner_tx.as_advanced_builder().build();
        let tx = chain.complete_tx(converted_tx_view);
        if let Ok(hash) = chain.receive_tx(&tx) {
            let tx_hash: ckb_jsonrpc_types::Byte32 = hash.into();
            Some(tx_hash)
        } else {
            None
        }
    }

    fn verify_tx(&self, tx: JsonTransaction) -> bool {
        let mut chain = self.chain.borrow_mut();
        let inner_tx = tx.inner;
        let inner_tx = ckb_types::packed::Transaction::from(inner_tx);
        let converted_tx_view = inner_tx.as_advanced_builder().build();
        let tx = chain.complete_tx(converted_tx_view);
        println!(
            "TX AFTER CHAIN COMPLETE {:#?}",
            ckb_jsonrpc_types::TransactionView::from(tx.clone())
        );
        let result = chain.verify_tx(&tx, MAX_CYCLES);
        match result {
            Ok(_) => true,
            Err(e) => {
                println!("Error in tx verify: {:?}", e);
                false
            }
        }
    }
}

impl QueryProvider for MockChainTxProvider {
    fn query_cell_meta(&self, query: CellQuery) -> Option<Vec<CellMeta>> {
        if let Some(outpoints) = self.query(query) {
            println!("OUTPOINTS TO CREATE CELL META: {:?}", outpoints);
            Some(
                outpoints
                    .iter()
                    .map(|outp| {
                        let outp = ckb_types::packed::OutPoint::from(outp.clone());
                        let cell_output = self.chain.borrow().get_cell(&outp).unwrap();
                        CellMetaBuilder::from_cell_output(cell_output.0, cell_output.1)
                            .out_point(outp)
                            .build()
                    })
                    .collect(),
            )
        } else {
            println!("NO OUTPOINTS TO RESOLVE IN QUERY CELL META");
            None
        }
    }
    fn query(&self, query: CellQuery) -> Option<Vec<ckb_jsonrpc_types::OutPoint>> {
        let CellQuery { _query, _limit } = query;
        println!("QUERY FROM QUERY PROVIDER: {:?}", _query);
        match _query {
            QueryStatement::Single(query_attr) => match query_attr {
                CellQueryAttribute::LockHash(hash) => {
                    let cells = self.chain.borrow().get_cells_by_lock_hash(hash.into());
                    Some(
                        cells
                            .unwrap()
                            .into_iter()
                            .map(|outp| outp.into())
                            .collect::<Vec<ckb_jsonrpc_types::OutPoint>>(),
                    )
                }
                CellQueryAttribute::LockScript(script) => {
                    let script = ckb_types::packed::Script::from(script);
                    let cells = self
                        .chain
                        .borrow()
                        .get_cells_by_lock_hash(script.calc_script_hash());
                    Some(
                        cells
                            .unwrap()
                            .into_iter()
                            .map(|outp| outp.into())
                            .collect::<Vec<ckb_jsonrpc_types::OutPoint>>(),
                    )
                }
                CellQueryAttribute::TypeScript(script) => {
                    let script = ckb_types::packed::Script::from(script);
                    let cells = self
                        .chain
                        .borrow()
                        .get_cells_by_type_hash(script.calc_script_hash());
                    Some(
                        cells
                            .unwrap()
                            .into_iter()
                            .map(|outp| outp.into())
                            .collect::<Vec<ckb_jsonrpc_types::OutPoint>>(),
                    )
                }
                CellQueryAttribute::DataHash(hash) => Some(vec![self
                    .chain
                    .borrow()
                    .get_cell_by_data_hash(&hash.into())
                    .unwrap()
                    .into()]),
                _ => panic!("Capacity based queries currently unsupported!"),
            },
            _ => panic!("Compund queries currently unsupported!"),
        }
    }
}

impl Chain for MockChain {
    type Inner = MockChainTxProvider;

    fn inner(&self) -> Self::Inner {
        MockChainTxProvider::new(self.clone())
    }

    fn deploy_cell(
        &mut self,
        cell: &Cell,
        _unlockers: Unlockers,
        _inputs: &CellInputs,
    ) -> ChainResult<OutPoint> {
        let (outp, data): CellOutputWithData = cell.into();
        Ok(self.deploy_cell_output(data, outp))
    }

    fn set_default_lock(&mut self, lock: Cell) -> Result<(), ChainError> {
        let (outp, data) = (lock.clone().into(), lock.data());
        let outpoint = self.deploy_cell_output(data.into(), outp);
        self.default_lock = Some(outpoint);
        Ok(())
    }

    fn generate_cell_with_default_lock(&self, lock_args: crate::types::bytes::Bytes) -> Cell {
        let script = self
            .build_script(
                &self.get_default_script_outpoint(),
                lock_args.clone().into(),
            )
            .unwrap();
        let mut cell = Cell::default();
        cell.set_lock_script(script).unwrap();
        cell.set_lock_args(lock_args).unwrap();
        cell
    }

<<<<<<< HEAD
    fn deploy_cells(&mut self, cells: &[Cell]) -> ChainResult<Vec<OutPoint>> {
=======

    fn deploy_cells(
        &mut self,
        cells: &Vec<Cell>,
        _unlockers: Unlockers,
        _inputs: &CellInputs,
    ) -> ChainResult<Vec<OutPoint>> {
>>>>>>> fe9051ae
        Ok(cells
            .iter()
            .map(|c| {
                let (outp, data): CellOutputWithData = c.into();
                self.deploy_cell_output(data, outp)
            })
            .collect::<Vec<_>>())
    }
}

impl Default for MockChain {
    fn default() -> Self {
        let mut chain = Self {
            cells: Default::default(),
            outpoint_txs: Default::default(),
            headers: Default::default(),
            epoches: Default::default(),
            cells_by_data_hash: Default::default(),
            cells_by_lock_hash: Default::default(),
            cells_by_type_hash: Default::default(),
            default_lock: None,
            debug: Default::default(),
            messages: Default::default(),
        };

        // Deploy always success script as default lock script
        // This is required to deploy a random cell during the genesis event
        let default_lock = chain.deploy_cell_with_data(Bytes::from(ALWAYS_SUCCESS.to_vec()));
        chain.default_lock = Some(default_lock);

        // Deploy system scripts to the chain

        // Run genesis event on the mockchain
        genesis_event(&mut chain);

        // Return chain
        chain
    }
}


#[cfg(test)]
mod tests {
    use std::collections::HashMap;

    use super::*;

    #[test]
    fn test_deploy_cell_and_fetch_cell() {
        // Setup chain
        let mut chain = MockChain::default();

        // Setup cell to deploy
        let lock_args = Bytes::from(b"test".to_vec());
        let cell = chain.generate_cell_with_default_lock(lock_args.into());

        // Setup cell inputs for the tx to include
        let inputs = CellInputs::Empty;

        // Deploy cell and get outpoint
        let outpoint = chain.deploy_cell(&cell, HashMap::new(), &inputs).unwrap();

        // Retrieve the deployed cell
        let fetched_cell = chain.get_cell(&outpoint).unwrap();

        let cells = chain.cells;
        println!("{:?}", cells.get(&outpoint).unwrap().0.lock().args());

        assert_eq!(
            format!("{:?}", CellOutputWithData::from(cell).0.lock().args()),
            format!("{:?}", fetched_cell.0.lock().args())
        );
    }

    #[test]
    fn test_deploy_two_cells_and_fetch_them() {
        let mut chain = MockChain::default();
        let lock_args = Bytes::from(b"test".to_vec());
        let cell = chain.generate_cell_with_default_lock(lock_args.clone().into());
        let cell2 = chain.generate_cell_with_default_lock(lock_args.clone().into());
        let inputs = CellInputs::Empty;
        let outpoint = chain.deploy_cell(&cell, HashMap::new(), &inputs).unwrap();
        let outpoint2 = chain.deploy_cell(&cell2, HashMap::new(), &inputs).unwrap();
        let fetched_cell = chain.get_cell(&outpoint).unwrap();
        let fetched_cell2 = chain.get_cell(&outpoint2).unwrap();
        assert_eq!(
            format!("{:?}", cell),
            format!("{:?}", Cell::from(fetched_cell.0))
        );
        assert_eq!(
            format!("{:?}", cell2),
            format!("{:?}", Cell::from(fetched_cell2.0))
        );
    }
}<|MERGE_RESOLUTION|>--- conflicted
+++ resolved
@@ -2,9 +2,10 @@
 use super::genesis_info::genesis_event;
 use crate::chain::mock_chain::MAX_CYCLES;
 use crate::chain::*;
-use crate::contract::generator::{
-    CellQuery, CellQueryAttribute, QueryProvider, QueryStatement, TransactionProvider,
+use crate::query::{
+    CellQuery, CellQueryAttribute, QueryStatement
 };
+use crate::contract::generator::{QueryProvider, TransactionProvider};
 use crate::contract::schema::{BytesConversion, JsonByteConversion, MolConversion};
 use crate::types::query::*;
 
@@ -213,9 +214,6 @@
         cell
     }
 
-<<<<<<< HEAD
-    fn deploy_cells(&mut self, cells: &[Cell]) -> ChainResult<Vec<OutPoint>> {
-=======
 
     fn deploy_cells(
         &mut self,
@@ -223,7 +221,6 @@
         _unlockers: Unlockers,
         _inputs: &CellInputs,
     ) -> ChainResult<Vec<OutPoint>> {
->>>>>>> fe9051ae
         Ok(cells
             .iter()
             .map(|c| {
