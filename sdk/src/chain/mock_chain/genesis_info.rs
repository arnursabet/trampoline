--- conflicted
+++ resolved
@@ -1,11 +1,8 @@
-<<<<<<< HEAD
-=======
 use ckb_types::{
     prelude::*,
     bytes::Bytes,
     packed::Byte32,
 };
->>>>>>> c01755c5
 use ckb_system_scripts::BUNDLED_CELL;
 use ckb_types::core::{BlockBuilder, BlockView, TransactionBuilder};
 use ckb_types::{bytes::Bytes, packed::Byte32, prelude::*};
@@ -41,13 +38,9 @@
 }
 
 // Deploy every system script from a genesis script to a MockChain
-<<<<<<< HEAD
-pub fn genesis_event(chain: &mut MockChain) {
-=======
 pub fn genesis_event(
     chain: &mut MockChain,
 ) {
->>>>>>> c01755c5
     // Deploy scripts
     deploy_genesis_scripts(chain, None);
     // Create genesis block
