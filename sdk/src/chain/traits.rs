use std::collections::HashMap;

use crate::contract::{
    generator::TransactionProvider,
    schema::{BytesConversion, JsonByteConversion, MolConversion},
    Contract,
};
use crate::types::{bytes::Bytes, cell::Cell};
use ckb_sdk::{traits::CellQueryOptions, unlock::ScriptUnlocker, ScriptId};
use ckb_types::{
    core::TransactionView,
    packed::{Byte32, OutPoint},
};

<<<<<<< HEAD
pub type Unlockers = HashMap<ScriptId, Box<dyn ScriptUnlocker>>;

pub enum CellInputs {
    Cells(Vec<Cell>),
    Query(CellQueryOptions),
}

=======
use ckb_jsonrpc_types::TransactionView as JsonTransaction;
>>>>>>> c01755c5
use super::{ChainError, ChainResult};
use ckb_jsonrpc_types::TransactionView as JsonTransaction;
// Modify trait TransactionProvider to be more flexible about input type
// Then define TransactionProviderError to use in Chain trait
// This way, anything that accepts TransactionProvider trait can accept chain trait
pub trait Chain {
    type Inner: TransactionProvider;

    fn inner(&self) -> Self::Inner;
    fn verify_tx<T: Into<TransactionView> + Clone>(&self, tx: T) -> ChainResult<T> {
        let view_tx: TransactionView = tx.clone().into();
        let json_tx = JsonTransaction::from(view_tx);
        if self.inner().verify_tx(json_tx) {
            Ok(tx)
        } else {
            Err(ChainError::TransactionVerificationError)
        }
    }

    fn send_tx<T: Into<TransactionView> + Clone>(&self, tx: T) -> ChainResult<Byte32> {
        let view_tx: TransactionView = tx.clone().into();
        let json_tx = JsonTransaction::from(view_tx);
        match self.inner().send_tx(json_tx) {
            Some(hash) => Ok(hash.into()),
            None => Err(ChainError::TransactionSendError),
        }
    }

<<<<<<< HEAD
    fn deploy_cell(
        &mut self,
        cell: &Cell,
        unlockers: Unlockers,
        inputs: &CellInputs,
    ) -> ChainResult<OutPoint>;
    fn deploy_cells(
        &mut self,
        cells: &Vec<Cell>,
        unlockers: Unlockers,
        inputs: &CellInputs,
    ) -> ChainResult<Vec<OutPoint>>;
=======
    fn deploy_cell(&mut self, cell: &Cell) -> ChainResult<OutPoint>;
    fn deploy_cells(&mut self, cells: &Vec<Cell>) -> ChainResult<Vec<OutPoint>>;

    // Removed due to changes in ckb-sdk-rust crate
    // fn genesis_info(&self) -> Option<GenesisInfo>;
    // fn set_genesis_info(&mut self, genesis_info: GenesisInfo);
    
    fn set_default_lock<A,D>(&mut self,lock: Contract<A,D>)
    where 
    D: JsonByteConversion + MolConversion + BytesConversion + Clone + Default,
    A: JsonByteConversion + MolConversion + BytesConversion + Clone + Default,
    ;
    fn generate_cell_with_default_lock(&self, lock_args: Bytes) -> Cell;
>>>>>>> c01755c5

    // Removed due to changes in ckb-sdk-rust crate
    // fn genesis_info(&self) -> Option<GenesisInfo>;
    // fn set_genesis_info(&mut self, genesis_info: GenesisInfo);

    fn set_default_lock<A, D>(&mut self, lock: Contract<A, D>)
    where
        D: JsonByteConversion + MolConversion + BytesConversion + Clone + Default,
        A: JsonByteConversion + MolConversion + BytesConversion + Clone + Default;
    fn generate_cell_with_default_lock(&self, lock_args: Bytes) -> Cell;
}<|MERGE_RESOLUTION|>--- conflicted
+++ resolved
@@ -12,7 +12,6 @@
     packed::{Byte32, OutPoint},
 };
 
-<<<<<<< HEAD
 pub type Unlockers = HashMap<ScriptId, Box<dyn ScriptUnlocker>>;
 
 pub enum CellInputs {
@@ -20,9 +19,6 @@
     Query(CellQueryOptions),
 }
 
-=======
-use ckb_jsonrpc_types::TransactionView as JsonTransaction;
->>>>>>> c01755c5
 use super::{ChainError, ChainResult};
 use ckb_jsonrpc_types::TransactionView as JsonTransaction;
 // Modify trait TransactionProvider to be more flexible about input type
@@ -51,7 +47,7 @@
         }
     }
 
-<<<<<<< HEAD
+
     fn deploy_cell(
         &mut self,
         cell: &Cell,
@@ -64,21 +60,6 @@
         unlockers: Unlockers,
         inputs: &CellInputs,
     ) -> ChainResult<Vec<OutPoint>>;
-=======
-    fn deploy_cell(&mut self, cell: &Cell) -> ChainResult<OutPoint>;
-    fn deploy_cells(&mut self, cells: &Vec<Cell>) -> ChainResult<Vec<OutPoint>>;
-
-    // Removed due to changes in ckb-sdk-rust crate
-    // fn genesis_info(&self) -> Option<GenesisInfo>;
-    // fn set_genesis_info(&mut self, genesis_info: GenesisInfo);
-    
-    fn set_default_lock<A,D>(&mut self,lock: Contract<A,D>)
-    where 
-    D: JsonByteConversion + MolConversion + BytesConversion + Clone + Default,
-    A: JsonByteConversion + MolConversion + BytesConversion + Clone + Default,
-    ;
-    fn generate_cell_with_default_lock(&self, lock_args: Bytes) -> Cell;
->>>>>>> c01755c5
 
     // Removed due to changes in ckb-sdk-rust crate
     // fn genesis_info(&self) -> Option<GenesisInfo>;
