use ckb_hash::blake2b_256;
use ckb_jsonrpc_types::{CellDep, DepType, JsonBytes, OutPoint, Script};
use ckb_types::core::TransactionView;
use ckb_types::packed::{CellOutput, CellOutputBuilder, Uint64};
use ckb_types::{bytes::Bytes, packed, prelude::*, H256};
use generator::GeneratorMiddleware;

use std::fs;
use std::path::PathBuf;
<<<<<<< HEAD
use std::sync::{Arc, Mutex};
=======
>>>>>>> 35c30981

use self::chain::CellOutputWithData;
use self::generator::CellQuery;
pub mod chain;
pub mod generator;
pub mod sudt;

pub trait ContractSchema {
    type Output;

    fn pack(&self, input: Self::Output) -> packed::Bytes;
    fn unpack(&self, bytes: Bytes) -> Self::Output;
}

#[derive(Debug, Clone)]
pub enum ContractSource {
    LocalPath(PathBuf),
    Immediate(Bytes),
    Chain(OutPoint),
}

impl ContractSource {
    pub fn load_from_path(path: PathBuf) -> std::io::Result<Bytes> {
        let file = fs::read(path)?;
        Ok(Bytes::from(file))
    }
}

pub enum ContractCellFieldSelector {
    Args,
    Data,
    LockScript,
    TypeScript,
    Capacity,
}
pub enum ContractCellField<A, D> {
    Args(A),
    Data(D),
    LockScript(ckb_types::packed::Script),
    TypeScript(ckb_types::packed::Script),
    Capacity(Uint64),
}

pub struct Contract<A, D> {
    pub source: Option<ContractSource>,
    args_schema: Box<dyn ContractSchema<Output = A>>,
    data_schema: Box<dyn ContractSchema<Output = D>>,
    pub data: Option<JsonBytes>,
    pub args: Option<JsonBytes>,
    pub lock: Option<Script>,
    pub type_: Option<Script>,
    pub code: Option<JsonBytes>,
    #[allow(clippy::type_complexity)]
    pub output_rules: Vec<(
        ContractCellFieldSelector,
        Box<dyn Fn(ContractCellField<A, D>) -> ContractCellField<A, D>>,
    )>,
    pub input_rules: Vec<Box<dyn Fn(TransactionView) -> CellQuery>>,
}

impl<A, D> Contract<A, D> {
    pub fn args_schema(mut self, schema: Box<dyn ContractSchema<Output = A>>) -> Self {
        self.args_schema = schema;
        self
    }

    pub fn data_schema(mut self, schema: Box<dyn ContractSchema<Output = D>>) -> Self {
        self.data_schema = schema;
        self
    }

    // The lock script of the cell containing contract code
    pub fn lock(mut self, lock: Script) -> Self {
        self.lock = Some(lock);
        self
    }

    // The type script of the cell containing contract code
    pub fn type_(mut self, type_: Script) -> Self {
        self.type_ = Some(type_);
        self
    }

    pub fn data_hash(&self) -> Option<H256> {
        if let Some(data) = &self.code {
            let byte_slice = data.as_bytes();

            let raw_hash = blake2b_256(&byte_slice);
            H256::from_slice(&raw_hash).ok()
        } else {
            None
        }
    }

    // Returns a script structure which can be used as a lock or type script on other cells.
    // This is an easy way to let other cells use this contract
    pub fn as_script(&self) -> Option<ckb_jsonrpc_types::Script> {
        self.data_hash().map(|data_hash| {
            Script::from(
                packed::ScriptBuilder::default()
                    .args(
                        self.args
                            .as_ref()
                            .unwrap_or(&JsonBytes::from_vec(vec![]))
                            .clone()
                            .into_bytes()
                            .pack(),
                    )
                    .code_hash(data_hash.pack())
                    .hash_type(ckb_types::core::ScriptHashType::Data1.into())
                    .build(),
            )
        })
    }

    // Return a CellOutputWithData which is the code cell storing this contract's logic
    pub fn as_code_cell(&self) -> CellOutputWithData {
        let data: Bytes = self.code.clone().unwrap_or_default().into_bytes();
        let type_script = self.type_.clone().unwrap_or_default();
        let type_script = {
            if self.type_.is_some() {
                Some(ckb_types::packed::Script::from(type_script))
            } else {
                None
            }
        };

        let cell_output = CellOutputBuilder::default()
            .capacity((data.len() as u64).pack())
            .lock(self.lock.clone().unwrap_or_default().into())
            .type_(type_script.pack())
            .build();
        (cell_output, data)
    }

    pub fn script_hash(&self) -> Option<ckb_jsonrpc_types::Byte32> {
        let script: ckb_types::packed::Script = self.as_script().unwrap().into();
        Some(script.calc_script_hash().into())
    }

    pub fn as_cell_dep(&self, out_point: OutPoint) -> CellDep {
        CellDep {
            out_point,
            dep_type: DepType::Code,
        }
    }

    // Set data of a cell that will *reference* (i.e., use) this contract
    pub fn set_raw_data(&mut self, data: impl Into<JsonBytes>) {
        self.data = Some(data.into());
    }

    pub fn set_data(&mut self, data: D) {
        self.data = Some(self.data_schema.pack(data).into());
    }

    // Set args of a cell that will *reference* (i.e., use) this contract
    pub fn set_raw_args(&mut self, args: impl Into<JsonBytes>) {
        self.args = Some(args.into());
    }

    pub fn set_args(&mut self, args: A) {
        self.args = Some(self.args_schema.pack(args).into());
    }

    pub fn read_data(&self) -> D {
        self.data_schema
            .unpack(self.data.as_ref().unwrap().clone().into_bytes())
    }

    pub fn read_args(&self) -> A {
        self.args_schema
            .unpack(self.args.as_ref().unwrap().clone().into_bytes())
    }

    pub fn read_raw_data(&self, data: Bytes) -> D {
        self.data_schema.unpack(data)
    }

    pub fn read_raw_args(&self, args: Bytes) -> A {
        self.args_schema.unpack(args)
    }

    pub fn add_output_rule<F>(&mut self, field: ContractCellFieldSelector, transform_func: F)
    where
        F: Fn(ContractCellField<A, D>) -> ContractCellField<A, D> + 'static,
    {
        self.output_rules.push((field, Box::new(transform_func)));
    }

    pub fn add_input_rule<F>(&mut self, query_func: F)
    where
        F: Fn(TransactionView) -> CellQuery + 'static,
    {
        self.input_rules.push(Box::new(query_func))
    }
}

impl<A, D> GeneratorMiddleware for Contract<A, D>
where
    D: Clone,
{
<<<<<<< HEAD
    fn pipe(
        &self,
        tx: TransactionView,
        query_queue: Arc<Mutex<Vec<CellQuery>>>,
    ) -> TransactionView {
=======
    fn pipe(&self, tx: TransactionView) -> TransactionView {
>>>>>>> 35c30981
        type OutputWithData = (CellOutput, Bytes);
        let mut idx = 0;
        let outputs = tx.clone().outputs().into_iter().filter_map(|output| {
            let self_script_hash: ckb_types::packed::Byte32 = self.script_hash().unwrap().into();

            if let Some(type_) = output.type_().to_opt() {
                if type_.calc_script_hash() == self_script_hash {
                    return tx.output_with_data(idx);
                }
            }

            if output.lock().calc_script_hash() == self_script_hash {
                return tx.output_with_data(idx);
            }

            idx += 1;
            None
        });

        let outputs = outputs
            .into_iter()
            .map(|output| {
                let processed =
                    self.output_rules
                        .iter()
                        .fold(output, |output, rule| match rule.0 {
                            ContractCellFieldSelector::Data => {
                                let data = self.read_raw_data(output.1.clone());
                                println!(
                                    "Data before update {:?}",
                                    self.data_schema.pack(data.clone())
                                );
                                let updated_field = rule.1(ContractCellField::Data(data));
                                if let ContractCellField::Data(new_data) = updated_field {
                                    println!(
                                        "Data after update {:?}",
                                        self.data_schema.pack(new_data.clone())
                                    );

                                    (output.0, self.data_schema.pack(new_data).unpack())
                                } else {
                                    output
                                }
                            }
                            ContractCellFieldSelector::LockScript => todo!(),
                            ContractCellFieldSelector::TypeScript => todo!(),
                            ContractCellFieldSelector::Capacity => todo!(),
                            ContractCellFieldSelector::Args => todo!(),
                        });
                println!("Output bytes of processed output: {:?}", processed.1.pack());
                processed
            })
            .collect::<Vec<OutputWithData>>();

<<<<<<< HEAD
        let queries = self.input_rules.iter().map(|rule| rule(tx.clone()));

        query_queue.lock().unwrap().extend(queries);

=======
        // let new_tx = TransactionBuilder::default()
        //     .outputs(outputs.iter().map(|out| out.0.clone()).collect::<Vec<CellOutput>>().pack())
        //     .outputs_data(outputs.iter().map(|out| out.1.clone()).collect::<Vec<Bytes>>().pack())
        //     .cell_deps(tx.cell_deps())
        //     .header_deps(tx.header_deps())
        //     .inputs(tx.inputs())
        //     .witnesses(tx.witnesses())
        //     .build();
        // new_tx
        // let mut new_tx = tx.clone();
>>>>>>> 35c30981
        tx.as_advanced_builder()
            .set_outputs(
                outputs
                    .iter()
                    .map(|out| out.0.clone())
                    .collect::<Vec<CellOutput>>(),
            )
            .set_outputs_data(
                outputs
                    .iter()
                    .map(|out| out.1.clone().pack())
                    .collect::<Vec<ckb_types::packed::Bytes>>(),
            )
            .build()
    }
}
#[cfg(test)]
mod tests {
    use super::sudt::*;
    use super::*;
    use chain::{MockChain, MockChainTxProvider as ChainRpc};
    use ckb_always_success_script;
    use ckb_jsonrpc_types::JsonBytes;
    use ckb_types::{
        core::TransactionBuilder,
<<<<<<< HEAD
        packed::{Byte32, Uint128},
=======
        packed::{Byte32, CellInputBuilder, Uint128},
>>>>>>> 35c30981
    };
    use generator::*;
    use std::path::Path;

    // Generated from ckb-cli util blake2b --binary-path /path/to/builtins/bins/simple_udt
    const EXPECTED_SUDT_HASH: &str =
        "0xe1e354d6d643ad42724d40967e334984534e0367405c5ae42a9d7d63d77df419";

    fn gen_sudt_contract(
        minter_lock: Option<ckb_types::packed::Script>,
        initial_supply: Option<u128>,
    ) -> SudtContract {
        let path_to_sudt_bin = "builtins/bins/simple_udt";

        let lock = {
            if let Some(lock_script) = minter_lock {
                Some(JsonBytes::from_bytes(
                    lock_script.calc_script_hash().as_bytes(),
                ))
            } else {
                Some(JsonBytes::from_bytes(Byte32::default().as_bytes()))
            }
        };

        let init_supply = {
            if let Some(supply) = initial_supply {
                let supply = supply.to_le_bytes();
                let mut bytes_buf = [0u8; 16];
                bytes_buf.copy_from_slice(&supply);
                Some(JsonBytes::from_vec(bytes_buf.to_vec()))
            } else {
                let supply = 0_u128.to_le_bytes();
                let mut bytes_buf = [0u8; 16];
                bytes_buf.copy_from_slice(&supply);
                Some(JsonBytes::from_vec(bytes_buf.to_vec()))
            }
        };

        let path_to_sudt_bin = Path::new(path_to_sudt_bin).canonicalize().unwrap();
        let sudt_src = ContractSource::load_from_path(path_to_sudt_bin).unwrap();
        let arg_schema_ptr =
            Box::new(SudtArgsSchema {}) as Box<dyn ContractSchema<Output = Byte32>>;
        let data_schema_ptr =
            Box::new(SudtDataSchema {}) as Box<dyn ContractSchema<Output = Uint128>>;
        SudtContract {
            args: lock,
            data: init_supply,
            source: Some(ContractSource::Immediate(sudt_src.clone())),
            args_schema: arg_schema_ptr,
            data_schema: data_schema_ptr,
            lock: None,
            type_: None,
            code: Some(JsonBytes::from_bytes(sudt_src)),
            output_rules: vec![],
            input_rules: vec![],
        }
    }

    fn generate_always_success_lock(
        args: Option<ckb_types::packed::Bytes>,
    ) -> ckb_types::packed::Script {
        let data: Bytes = ckb_always_success_script::ALWAYS_SUCCESS.to_vec().into();
        let data_hash = H256::from(blake2b_256(data.to_vec().as_slice()));
        ckb_types::packed::Script::default()
            .as_builder()
            .args(args.unwrap_or([0u8].pack()))
            .code_hash(data_hash.pack())
            .hash_type(ckb_types::core::ScriptHashType::Data1.into())
            .build()
    }
    fn generate_simple_udt_cell(sudt_contract: &SudtContract) -> CellOutput {
        let lock = sudt_contract
            .lock
            .clone()
            .unwrap_or(generate_always_success_lock(None).into());
<<<<<<< HEAD
=======
        // let mut capacity_buf = [0u8; 16];
        // capacity_buf.copy_from_slice(sudt_contract.read_data().as_slice());
        // let capacity = u128::from_le_bytes(capacity_buf);
>>>>>>> 35c30981
        CellOutput::new_builder()
            .capacity(100_u64.pack())
            .type_(
                Some(ckb_types::packed::Script::from(
                    sudt_contract.as_script().unwrap(),
                ))
                .pack(),
            )
            .lock(lock.into())
            .build()
    }

    fn generate_mock_tx(
        outputs: Vec<CellOutput>,
        outputs_data: Vec<ckb_types::packed::Bytes>,
    ) -> TransactionView {
        TransactionBuilder::default()
            .outputs(outputs)
            .outputs_data(outputs_data)
            .build()
    }

    #[test]
<<<<<<< HEAD
    fn test_failed_issuance_tx_no_permissions() {
=======
    fn test_sudt_issuance_tx_with_contract_pipeline() {
>>>>>>> 35c30981
        let mut chain = MockChain::default();

        // Create always success lock cell and add to chain
        let minter_lock_code_cell_data: Bytes =
            ckb_always_success_script::ALWAYS_SUCCESS.to_vec().into();
        let minter_lock_cell = chain.deploy_cell_with_data(minter_lock_code_cell_data);
        let minter_lock_script = chain.build_script(&minter_lock_cell, vec![1_u8].into());
        let non_minter_lock = chain.build_script(&minter_lock_cell, vec![200_u8].into());
<<<<<<< HEAD
        let non_minter_lock_hash = non_minter_lock.clone().unwrap().calc_script_hash();

        chain.create_cell(
            CellOutput::new_builder()
                .capacity(2000_u64.pack())
                .lock(non_minter_lock.unwrap())
                .build(),
            Default::default(),
        );
        // Deploy SUDT to chain
        let mut sudt_contract = gen_sudt_contract(minter_lock_script.clone(), Some(1500));
        let sudt_code_cell = sudt_contract.as_code_cell();
        let sudt_code_cell_outpoint = chain.create_cell(sudt_code_cell.0, sudt_code_cell.1);

        // Create Mint SUDT transaction, using as input a cell locked with a different user's lock script
        // Should fail because the user does not have mint permissions
        let fail_tx = TransactionBuilder::default()
            .cell_dep(
                sudt_contract
                    .as_cell_dep(sudt_code_cell_outpoint.into())
                    .into(),
            )
            .cell_dep(chain.find_cell_dep_for_script(&minter_lock_script.clone().unwrap()))
            .output(generate_simple_udt_cell(&sudt_contract))
            .outputs_data(vec![0_u128.to_le_bytes().pack()])
            .build();

        // Add rule to sudt output generation to increase the amount field.
        sudt_contract.add_output_rule(
            ContractCellFieldSelector::Data,
            |amount: ContractCellField<Byte32, Uint128>| -> ContractCellField<Byte32, Uint128> {
                if let ContractCellField::Data(amount) = amount {
                    let mut amt_bytes = [0u8; 16];
                    amt_bytes.copy_from_slice(amount.as_slice());
                    let amt = u128::from_le_bytes(amt_bytes) + 2000;
                    ContractCellField::Data(amt.pack())
                } else {
                    amount
                }
            },
        );

        sudt_contract.add_input_rule(move |_tx| -> CellQuery {
            CellQuery {
                _query: QueryStatement::Single(CellQueryAttribute::LockHash(
                    non_minter_lock_hash.clone().into(),
                )),
                _limit: 1,
            }
        });

        // Instantiate chain rpc and tx generator
        let chain_rpc = ChainRpc::new(chain);
        let generator = Generator::new()
            .chain_service(&chain_rpc)
            .query_service(&chain_rpc)
            .pipeline(vec![&sudt_contract]);

        let new_fail_tx = generator.pipe(fail_tx, Arc::new(Mutex::new(vec![])));
        // Test that failure transaction failed
        let is_valid = chain_rpc.verify_tx(new_fail_tx.into());
        assert!(!is_valid);
    }

    #[test]
    fn test_sudt_issuance_tx_with_contract_pipeline() {
        let mut chain = MockChain::default();

        // Create always success lock cell and add to chain
        let minter_lock_code_cell_data: Bytes =
            ckb_always_success_script::ALWAYS_SUCCESS.to_vec().into();
        let minter_lock_cell = chain.deploy_cell_with_data(minter_lock_code_cell_data);
        let minter_lock_script = chain.build_script(&minter_lock_cell, vec![1_u8].into());     
        let minter_lock_hash = minter_lock_script.clone().unwrap().calc_script_hash();
        chain.create_cell(
            CellOutput::new_builder()
                .capacity(2000_u64.pack())
                .lock(minter_lock_script.clone().unwrap())
=======

        // Create two cells locked with always success but w/ different script args
        let minter_owned_cell = chain.create_cell(
            CellOutput::new_builder()
                .capacity(2000_u64.pack())
                .lock(minter_lock_script.clone().unwrap())
                .build(),
            Default::default(),
        );

        let non_minter_owned_cell = chain.create_cell(
            CellOutput::new_builder()
                .capacity(2000_u64.pack())
                .lock(non_minter_lock.unwrap())
>>>>>>> 35c30981
                .build(),
            Default::default(),
        );

        // Deploy SUDT to chain
        let mut sudt_contract = gen_sudt_contract(minter_lock_script.clone(), Some(1500));
        let sudt_code_cell = sudt_contract.as_code_cell();
        let sudt_code_cell_outpoint = chain.create_cell(sudt_code_cell.0, sudt_code_cell.1);

<<<<<<< HEAD
        // Create Mint SUDT transaction, using as input a cell locked with the minter's lock script
        let tx = TransactionBuilder::default()
=======
        // Create Cell Inputs
        let minter_owned_cell_input = CellInputBuilder::default()
            .previous_output(minter_owned_cell)
            .build();

        let non_minter_owned_cell_input = CellInputBuilder::default()
            .previous_output(non_minter_owned_cell)
            .build();

        // Create Mint SUDT transaction, using as input a cell locked with the minter's lock script
        let tx = TransactionBuilder::default()
            .input(minter_owned_cell_input)
>>>>>>> 35c30981
            .cell_dep(
                sudt_contract
                    .as_cell_dep(sudt_code_cell_outpoint.clone().into())
                    .into(),
            )
            .cell_dep(chain.find_cell_dep_for_script(&minter_lock_script.clone().unwrap()))
            .output(generate_simple_udt_cell(&sudt_contract))
            .outputs_data(vec![0_u128.to_le_bytes().pack()])
            .build();

<<<<<<< HEAD
=======
        // Create Mint SUDT transaction, using as input a cell locked with a different user's lock script
        // Should fail because the user does not have mint permissions
        let fail_tx = TransactionBuilder::default()
            .input(non_minter_owned_cell_input)
            .cell_dep(
                sudt_contract
                    .as_cell_dep(sudt_code_cell_outpoint.into())
                    .into(),
            )
            .cell_dep(chain.find_cell_dep_for_script(&minter_lock_script.unwrap()))
            .output(generate_simple_udt_cell(&sudt_contract))
            .outputs_data(vec![0_u128.to_le_bytes().pack()])
            .build();

>>>>>>> 35c30981
        // Add rule to sudt output generation to increase the amount field.
        sudt_contract.add_output_rule(
            ContractCellFieldSelector::Data,
            |amount: ContractCellField<Byte32, Uint128>| -> ContractCellField<Byte32, Uint128> {
                if let ContractCellField::Data(amount) = amount {
                    let mut amt_bytes = [0u8; 16];
                    amt_bytes.copy_from_slice(amount.as_slice());
                    let amt = u128::from_le_bytes(amt_bytes) + 2000;
                    ContractCellField::Data(amt.pack())
                } else {
                    amount
                }
            },
        );

<<<<<<< HEAD
        sudt_contract.add_input_rule(move |_tx| -> CellQuery {
            CellQuery {
                _query: QueryStatement::Single(CellQueryAttribute::LockHash(
                    minter_lock_hash.clone().into(),
                )),
                _limit: 1,
            }
        });

=======
>>>>>>> 35c30981
        // Instantiate chain rpc and tx generator
        let chain_rpc = ChainRpc::new(chain);
        let generator = Generator::new()
            .chain_service(&chain_rpc)
<<<<<<< HEAD
            .query_service(&chain_rpc)
            .pipeline(vec![&sudt_contract]);

        // Generate two transactions
        let new_tx = generator.pipe(tx, Arc::new(Mutex::new(vec![])));
=======
            .pipeline(vec![&sudt_contract]);

        // Generate two transactions
        let new_tx = generator.pipe(tx);
        let new_fail_tx = generator.pipe(fail_tx);
>>>>>>> 35c30981

        // Test that success transaction succeeded & has correct sudt amount minted
        let new_tx_amt = new_tx.output_with_data(0).unwrap().1;
        let new_tx_amt: u128 = sudt_contract.read_raw_data(new_tx_amt).unpack();
        assert_eq!(new_tx_amt, 2000_u128);

        let is_valid = chain_rpc.verify_tx(new_tx.into());
        assert!(is_valid);
<<<<<<< HEAD
=======

        // Test that failure transaction failed
        let is_valid = chain_rpc.verify_tx(new_fail_tx.into());
        assert!(!is_valid);
>>>>>>> 35c30981
    }

    #[test]
    fn test_update_sudt_with_rule_pipeline() {
        // Load SUDT contract
        let mut sudt_contract = gen_sudt_contract(None, None);
        // Create SUDT Cell Output
        let sudt_cell = generate_simple_udt_cell(&sudt_contract);
        // Mock Transaction with a single output
        let transaction = generate_mock_tx(vec![sudt_cell], vec![2000_u128.to_le_bytes().pack()]);

        // Add output rule to sudt contract to increase balance by 17
        sudt_contract.add_output_rule(
            ContractCellFieldSelector::Data,
            |amount: ContractCellField<Byte32, Uint128>| -> ContractCellField<Byte32, Uint128> {
                if let ContractCellField::Data(amount) = amount {
                    let mut amt_bytes = [0u8; 16];
                    amt_bytes.copy_from_slice(amount.as_slice());
                    let amt = u128::from_le_bytes(amt_bytes) + 17;
                    ContractCellField::Data(amt.pack())
                } else {
                    amount
                }
            },
        );

        // Add output rule to sudt contract to increase balance by 20
        sudt_contract.add_output_rule(
            ContractCellFieldSelector::Data,
            |amount: ContractCellField<Byte32, Uint128>| -> ContractCellField<Byte32, Uint128> {
                if let ContractCellField::Data(amount) = amount {
                    let mut amt_bytes = [0u8; 16];
                    amt_bytes.copy_from_slice(amount.as_slice());
                    let amt = u128::from_le_bytes(amt_bytes) + 20;
                    ContractCellField::Data(amt.pack())
                } else {
                    amount
                }
            },
        );

        // Pipe transaction into sudt contract
<<<<<<< HEAD
        let new_tx = sudt_contract.pipe(transaction, Arc::new(Mutex::new(vec![])));
=======
        let new_tx = sudt_contract.pipe(transaction);
>>>>>>> 35c30981

        // Check that sudt contract updated correctly with a total balance increase of 37 (17 + 20)
        let new_tx_amt = new_tx.output_with_data(0).unwrap().1;
        println!("New tx amt as bytes: {:?}", new_tx_amt.pack());
        let new_tx_amt: u128 = sudt_contract.read_raw_data(new_tx_amt).unpack();
        assert_eq!(new_tx_amt, 2037_u128);
    }
    #[test]
    fn test_add_output_rule() {
        let mut sudt_contract = gen_sudt_contract(None, None);

        sudt_contract.add_output_rule(
            ContractCellFieldSelector::Data,
            |amount: ContractCellField<Byte32, Uint128>| -> ContractCellField<Byte32, Uint128> {
                if let ContractCellField::Data(amount) = amount {
                    let mut amt_bytes = [0u8; 16];
                    amt_bytes.copy_from_slice(amount.as_slice());
                    let amt = u128::from_le_bytes(amt_bytes) + 17;
                    ContractCellField::Data(amt.pack())
                } else {
                    amount
                }
            },
        );
    }
    #[test]
    fn test_contract_pack_and_unpack_data() {
        let mut sudt_contract = gen_sudt_contract(None, None);

        sudt_contract.set_args(Byte32::default());
        sudt_contract.set_data(1200_u128.pack());

        let uint128_data: u128 = sudt_contract.read_data().unpack();
        assert_eq!(uint128_data, 1200_u128);
    }

    #[test]
    fn test_sudt_data_hash_gen_json() {
        let sudt_contract = gen_sudt_contract(None, None);

        let json_code_hash =
            ckb_jsonrpc_types::Byte32::from(sudt_contract.data_hash().unwrap().pack());

        let as_json_hex_str = serde_json::to_string(&json_code_hash).unwrap();

        assert_eq!(
            &format!("\"{}\"", EXPECTED_SUDT_HASH),
            as_json_hex_str.as_str()
        );
    }

    #[test]
    fn test_sudt_data_hash_gen() {
        let sudt_contract = gen_sudt_contract(None, None);

        let code_hash = sudt_contract.data_hash().unwrap().pack();
        let hash_hex_str = format!("0x{}", hex::encode(&code_hash.raw_data().to_vec()));
        assert_eq!(EXPECTED_SUDT_HASH, hash_hex_str.as_str());
    }
}<|MERGE_RESOLUTION|>--- conflicted
+++ resolved
@@ -7,10 +7,7 @@
 
 use std::fs;
 use std::path::PathBuf;
-<<<<<<< HEAD
 use std::sync::{Arc, Mutex};
-=======
->>>>>>> 35c30981
 
 use self::chain::CellOutputWithData;
 use self::generator::CellQuery;
@@ -213,15 +210,11 @@
 where
     D: Clone,
 {
-<<<<<<< HEAD
     fn pipe(
         &self,
         tx: TransactionView,
         query_queue: Arc<Mutex<Vec<CellQuery>>>,
     ) -> TransactionView {
-=======
-    fn pipe(&self, tx: TransactionView) -> TransactionView {
->>>>>>> 35c30981
         type OutputWithData = (CellOutput, Bytes);
         let mut idx = 0;
         let outputs = tx.clone().outputs().into_iter().filter_map(|output| {
@@ -276,23 +269,10 @@
             })
             .collect::<Vec<OutputWithData>>();
 
-<<<<<<< HEAD
         let queries = self.input_rules.iter().map(|rule| rule(tx.clone()));
 
         query_queue.lock().unwrap().extend(queries);
 
-=======
-        // let new_tx = TransactionBuilder::default()
-        //     .outputs(outputs.iter().map(|out| out.0.clone()).collect::<Vec<CellOutput>>().pack())
-        //     .outputs_data(outputs.iter().map(|out| out.1.clone()).collect::<Vec<Bytes>>().pack())
-        //     .cell_deps(tx.cell_deps())
-        //     .header_deps(tx.header_deps())
-        //     .inputs(tx.inputs())
-        //     .witnesses(tx.witnesses())
-        //     .build();
-        // new_tx
-        // let mut new_tx = tx.clone();
->>>>>>> 35c30981
         tx.as_advanced_builder()
             .set_outputs(
                 outputs
@@ -318,11 +298,7 @@
     use ckb_jsonrpc_types::JsonBytes;
     use ckb_types::{
         core::TransactionBuilder,
-<<<<<<< HEAD
         packed::{Byte32, Uint128},
-=======
-        packed::{Byte32, CellInputBuilder, Uint128},
->>>>>>> 35c30981
     };
     use generator::*;
     use std::path::Path;
@@ -398,12 +374,6 @@
             .lock
             .clone()
             .unwrap_or(generate_always_success_lock(None).into());
-<<<<<<< HEAD
-=======
-        // let mut capacity_buf = [0u8; 16];
-        // capacity_buf.copy_from_slice(sudt_contract.read_data().as_slice());
-        // let capacity = u128::from_le_bytes(capacity_buf);
->>>>>>> 35c30981
         CellOutput::new_builder()
             .capacity(100_u64.pack())
             .type_(
@@ -427,11 +397,7 @@
     }
 
     #[test]
-<<<<<<< HEAD
     fn test_failed_issuance_tx_no_permissions() {
-=======
-    fn test_sudt_issuance_tx_with_contract_pipeline() {
->>>>>>> 35c30981
         let mut chain = MockChain::default();
 
         // Create always success lock cell and add to chain
@@ -440,7 +406,6 @@
         let minter_lock_cell = chain.deploy_cell_with_data(minter_lock_code_cell_data);
         let minter_lock_script = chain.build_script(&minter_lock_cell, vec![1_u8].into());
         let non_minter_lock = chain.build_script(&minter_lock_cell, vec![200_u8].into());
-<<<<<<< HEAD
         let non_minter_lock_hash = non_minter_lock.clone().unwrap().calc_script_hash();
 
         chain.create_cell(
@@ -450,6 +415,7 @@
                 .build(),
             Default::default(),
         );
+      
         // Deploy SUDT to chain
         let mut sudt_contract = gen_sudt_contract(minter_lock_script.clone(), Some(1500));
         let sudt_code_cell = sudt_contract.as_code_cell();
@@ -519,22 +485,6 @@
             CellOutput::new_builder()
                 .capacity(2000_u64.pack())
                 .lock(minter_lock_script.clone().unwrap())
-=======
-
-        // Create two cells locked with always success but w/ different script args
-        let minter_owned_cell = chain.create_cell(
-            CellOutput::new_builder()
-                .capacity(2000_u64.pack())
-                .lock(minter_lock_script.clone().unwrap())
-                .build(),
-            Default::default(),
-        );
-
-        let non_minter_owned_cell = chain.create_cell(
-            CellOutput::new_builder()
-                .capacity(2000_u64.pack())
-                .lock(non_minter_lock.unwrap())
->>>>>>> 35c30981
                 .build(),
             Default::default(),
         );
@@ -544,23 +494,8 @@
         let sudt_code_cell = sudt_contract.as_code_cell();
         let sudt_code_cell_outpoint = chain.create_cell(sudt_code_cell.0, sudt_code_cell.1);
 
-<<<<<<< HEAD
         // Create Mint SUDT transaction, using as input a cell locked with the minter's lock script
         let tx = TransactionBuilder::default()
-=======
-        // Create Cell Inputs
-        let minter_owned_cell_input = CellInputBuilder::default()
-            .previous_output(minter_owned_cell)
-            .build();
-
-        let non_minter_owned_cell_input = CellInputBuilder::default()
-            .previous_output(non_minter_owned_cell)
-            .build();
-
-        // Create Mint SUDT transaction, using as input a cell locked with the minter's lock script
-        let tx = TransactionBuilder::default()
-            .input(minter_owned_cell_input)
->>>>>>> 35c30981
             .cell_dep(
                 sudt_contract
                     .as_cell_dep(sudt_code_cell_outpoint.clone().into())
@@ -571,23 +506,6 @@
             .outputs_data(vec![0_u128.to_le_bytes().pack()])
             .build();
 
-<<<<<<< HEAD
-=======
-        // Create Mint SUDT transaction, using as input a cell locked with a different user's lock script
-        // Should fail because the user does not have mint permissions
-        let fail_tx = TransactionBuilder::default()
-            .input(non_minter_owned_cell_input)
-            .cell_dep(
-                sudt_contract
-                    .as_cell_dep(sudt_code_cell_outpoint.into())
-                    .into(),
-            )
-            .cell_dep(chain.find_cell_dep_for_script(&minter_lock_script.unwrap()))
-            .output(generate_simple_udt_cell(&sudt_contract))
-            .outputs_data(vec![0_u128.to_le_bytes().pack()])
-            .build();
-
->>>>>>> 35c30981
         // Add rule to sudt output generation to increase the amount field.
         sudt_contract.add_output_rule(
             ContractCellFieldSelector::Data,
@@ -602,8 +520,6 @@
                 }
             },
         );
-
-<<<<<<< HEAD
         sudt_contract.add_input_rule(move |_tx| -> CellQuery {
             CellQuery {
                 _query: QueryStatement::Single(CellQueryAttribute::LockHash(
@@ -613,25 +529,15 @@
             }
         });
 
-=======
->>>>>>> 35c30981
         // Instantiate chain rpc and tx generator
         let chain_rpc = ChainRpc::new(chain);
         let generator = Generator::new()
             .chain_service(&chain_rpc)
-<<<<<<< HEAD
             .query_service(&chain_rpc)
             .pipeline(vec![&sudt_contract]);
 
-        // Generate two transactions
+        // Generate transaction
         let new_tx = generator.pipe(tx, Arc::new(Mutex::new(vec![])));
-=======
-            .pipeline(vec![&sudt_contract]);
-
-        // Generate two transactions
-        let new_tx = generator.pipe(tx);
-        let new_fail_tx = generator.pipe(fail_tx);
->>>>>>> 35c30981
 
         // Test that success transaction succeeded & has correct sudt amount minted
         let new_tx_amt = new_tx.output_with_data(0).unwrap().1;
@@ -640,13 +546,6 @@
 
         let is_valid = chain_rpc.verify_tx(new_tx.into());
         assert!(is_valid);
-<<<<<<< HEAD
-=======
-
-        // Test that failure transaction failed
-        let is_valid = chain_rpc.verify_tx(new_fail_tx.into());
-        assert!(!is_valid);
->>>>>>> 35c30981
     }
 
     #[test]
@@ -689,11 +588,7 @@
         );
 
         // Pipe transaction into sudt contract
-<<<<<<< HEAD
         let new_tx = sudt_contract.pipe(transaction, Arc::new(Mutex::new(vec![])));
-=======
-        let new_tx = sudt_contract.pipe(transaction);
->>>>>>> 35c30981
 
         // Check that sudt contract updated correctly with a total balance increase of 37 (17 + 20)
         let new_tx_amt = new_tx.output_with_data(0).unwrap().1;
